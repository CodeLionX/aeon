<<<<<<< HEAD
__author__ = ["chrisholder", "TonyBagnall", "akshatvishu", "codelionx"]
=======
__maintainer__ = []
>>>>>>> 70cef60d

from typing import Any, Callable, List, Tuple, Union

import numpy as np

from aeon.distances._adtw import (
    adtw_alignment_path,
    adtw_cost_matrix,
    adtw_distance,
    adtw_pairwise_distance,
)
from aeon.distances._ddtw import (
    ddtw_alignment_path,
    ddtw_cost_matrix,
    ddtw_distance,
    ddtw_pairwise_distance,
)
from aeon.distances._dtw import (
    dtw_alignment_path,
    dtw_cost_matrix,
    dtw_distance,
    dtw_pairwise_distance,
)
from aeon.distances._edr import (
    edr_alignment_path,
    edr_cost_matrix,
    edr_distance,
    edr_pairwise_distance,
)
from aeon.distances._erp import (
    erp_alignment_path,
    erp_cost_matrix,
    erp_distance,
    erp_pairwise_distance,
)
from aeon.distances._euclidean import euclidean_distance, euclidean_pairwise_distance
from aeon.distances._lcss import (
    lcss_alignment_path,
    lcss_cost_matrix,
    lcss_distance,
    lcss_pairwise_distance,
)
from aeon.distances._manhattan import manhattan_distance, manhattan_pairwise_distance
from aeon.distances._minkowski import minkowski_distance, minkowski_pairwise_distance
from aeon.distances._msm import (
    msm_alignment_path,
    msm_cost_matrix,
    msm_distance,
    msm_pairwise_distance,
)
from aeon.distances._sbd import sbd_distance, sbd_pairwise_distance
from aeon.distances._shape_dtw import (
    shape_dtw_alignment_path,
    shape_dtw_cost_matrix,
    shape_dtw_distance,
    shape_dtw_pairwise_distance,
)
from aeon.distances._squared import squared_distance, squared_pairwise_distance
from aeon.distances._twe import (
    twe_alignment_path,
    twe_cost_matrix,
    twe_distance,
    twe_pairwise_distance,
)
from aeon.distances._utils import reshape_pairwise_to_multiple
from aeon.distances._wddtw import (
    wddtw_alignment_path,
    wddtw_cost_matrix,
    wddtw_distance,
    wddtw_pairwise_distance,
)
from aeon.distances._wdtw import (
    wdtw_alignment_path,
    wdtw_cost_matrix,
    wdtw_distance,
    wdtw_pairwise_distance,
)
from aeon.distances.mpdist import mpdist

DistanceFunction = Callable[[np.ndarray, np.ndarray, Any], float]
AlignmentPathFunction = Callable[
    [np.ndarray, np.ndarray, Any], Tuple[List[Tuple[int, int]], float]
]
CostMatrixFunction = Callable[[np.ndarray, np.ndarray, Any], np.ndarray]
PairwiseFunction = Callable[[np.ndarray, np.ndarray, Any], np.ndarray]


def distance(
    x: np.ndarray,
    y: np.ndarray,
    metric: Union[str, DistanceFunction],
    **kwargs: Any,
) -> float:
    """Compute the distance between two time series.

    Parameters
    ----------
    x : np.ndarray
        First time series, either univariate, shape ``(n_timepoints,)``, or
        multivariate, shape ``(n_channels, n_timepoints)``.
    y : np.ndarray
        Second time series, either univariate, shape ``(n_timepoints,)``, or
        multivariate, shape ``(n_channels, n_timepoints)``.
    metric : str or Callable
        The distance metric to use.
        A list of valid distance metrics can be found in the documentation for
        :func:`aeon.distances.get_distance_function` or by calling  the function
        :func:`aeon.distances.get_distance_function_names`.
    kwargs : Any
        Arguments for metric. Refer to each metrics documentation for a list of
        possible arguments.

    Returns
    -------
    float
        Distance between the x and y.

    Raises
    ------
    ValueError
        If x and y are not 1D, or 2D arrays.
        If metric is not a valid string or callable.

    Examples
    --------
    >>> import numpy as np
    >>> from aeon.distances import distance
    >>> x = np.array([[1, 2, 3, 4, 5, 6, 7, 8, 9, 10]])
    >>> y = np.array([[11, 12, 13, 14, 15, 16, 17, 18, 19, 20]])
    >>> distance(x, y, metric="dtw")
    768.0
    """
    if metric == "squared":
        return squared_distance(x, y)
    elif metric == "euclidean":
        return euclidean_distance(x, y)
    elif metric == "manhattan":
        return manhattan_distance(x, y)
    elif metric == "minkowski":
        return minkowski_distance(x, y)
    elif metric == "dtw":
        return dtw_distance(x, y, kwargs.get("window"), kwargs.get("itakura_max_slope"))
    elif metric == "ddtw":
        return ddtw_distance(
            x, y, kwargs.get("window"), kwargs.get("itakura_max_slope")
        )
    elif metric == "wdtw":
        return wdtw_distance(
            x,
            y,
            kwargs.get("window"),
            kwargs.get("g", 0.05),
            kwargs.get("itakura_max_slope"),
        )
    elif metric == "shape_dtw":
        return shape_dtw_distance(
            x,
            y,
            window=kwargs.get("window"),
            itakura_max_slope=kwargs.get("itakura_max_slope"),
            descriptor=kwargs.get("descriptor", "identity"),
            reach=kwargs.get("reach", 30),
        )
    elif metric == "wddtw":
        return wddtw_distance(
            x,
            y,
            kwargs.get("window"),
            kwargs.get("g", 0.05),
            kwargs.get("itakura_max_slope"),
        )
    elif metric == "lcss":
        return lcss_distance(
            x,
            y,
            kwargs.get("window"),
            kwargs.get("epsilon", 1.0),
            kwargs.get("itakura_max_slope"),
        )
    elif metric == "erp":
        return erp_distance(
            x,
            y,
            kwargs.get("window"),
            kwargs.get("g", 0.0),
            kwargs.get("g_arr", None),
            kwargs.get("itakura_max_slope"),
        )
    elif metric == "edr":
        return edr_distance(
            x,
            y,
            kwargs.get("window"),
            kwargs.get("epsilon"),
            kwargs.get("itakura_max_slope"),
        )
    elif metric == "twe":
        return twe_distance(
            x,
            y,
            kwargs.get("window"),
            kwargs.get("nu", 0.001),
            kwargs.get("lmbda", 1.0),
            kwargs.get("itakura_max_slope"),
        )
    elif metric == "msm":
        return msm_distance(
            x,
            y,
            kwargs.get("window"),
            kwargs.get("independent", True),
            kwargs.get("c", 1.0),
            kwargs.get("itakura_max_slope"),
        )
    elif metric == "mpdist":
        return mpdist(x, y, **kwargs)
    elif metric == "adtw":
        return adtw_distance(
            x,
            y,
            kwargs.get("window"),
            kwargs.get("itakura_max_slope"),
            kwargs.get("warp_penalty", 1.0),
        )
    elif metric == "sbd":
        return sbd_distance(x, y)
    else:
        if isinstance(metric, Callable):
            return metric(x, y, **kwargs)
        raise ValueError("Metric must be one of the supported strings or a callable")


def pairwise_distance(
    x: np.ndarray,
    y: np.ndarray = None,
    metric: Union[str, DistanceFunction] = None,
    **kwargs: Any,
) -> np.ndarray:
    """Compute the pairwise distance matrix between two time series.

    Parameters
    ----------
    X : np.ndarray
        A collection of time series instances  of shape ``(n_instances, n_timepoints)``
         or ``(n_instances, n_channels, n_timepoints)``.
    y : np.ndarray or None, default=None
       A single series or a collection of time series of shape ``(m_timepoints,)`` or
       ``(m_instances, m_timepoints)`` or ``(m_instances, m_channels, m_timepoints)``
    metric : str or Callable
        The distance metric to use.
        A list of valid distance metrics can be found in the documentation for
        :func:`aeon.distances.get_distance_function` or by calling  the function
        :func:`aeon.distances.get_distance_function_names`.
    kwargs : Any
        Extra arguments for metric. Refer to each metric documentation for a list of
        possible arguments.

    Returns
    -------
    np.ndarray (n_instances, n_instances)
        pairwise matrix between the instances of X.

    Raises
    ------
    ValueError
        If X is not 2D or 3D array when only passing X.
        If X and y are not 1D, 2D or 3D arrays when passing both X and y.
        If metric is not a valid string or callable.

    Examples
    --------
    >>> import numpy as np
    >>> from aeon.distances import pairwise_distance
    >>> # Distance between each time series in a collection of time series
    >>> X = np.array([[[1, 2, 3]],[[4, 5, 6]], [[7, 8, 9]]])
    >>> pairwise_distance(X, metric='dtw')
    array([[  0.,  26., 108.],
           [ 26.,   0.,  26.],
           [108.,  26.,   0.]])

    >>> # Distance between two collections of time series
    >>> X = np.array([[[1, 2, 3]],[[4, 5, 6]], [[7, 8, 9]]])
    >>> y = np.array([[[11, 12, 13]],[[14, 15, 16]], [[17, 18, 19]]])
    >>> pairwise_distance(X, y, metric='dtw')
    array([[300., 507., 768.],
           [147., 300., 507.],
           [ 48., 147., 300.]])

    >>> X = np.array([[[1, 2, 3]],[[4, 5, 6]], [[7, 8, 9]]])
    >>> y_univariate = np.array([[11, 12, 13],[14, 15, 16], [17, 18, 19]])
    >>> pairwise_distance(X, y_univariate, metric='dtw')
    array([[300.],
           [147.],
           [ 48.]])
    """
    if metric == "squared":
        return squared_pairwise_distance(x, y)
    elif metric == "euclidean":
        return euclidean_pairwise_distance(x, y)
    elif metric == "manhattan":
        return manhattan_pairwise_distance(x, y)
    elif metric == "minkowski":
        return minkowski_pairwise_distance(x, y)
    elif metric == "dtw":
        return dtw_pairwise_distance(
            x, y, kwargs.get("window"), kwargs.get("itakura_max_slope")
        )
    elif metric == "shape_dtw":
        return shape_dtw_pairwise_distance(
            x,
            y,
            window=kwargs.get("window"),
            itakura_max_slope=kwargs.get("itakura_max_slope"),
            descriptor=kwargs.get("descriptor", "identity"),
            reach=kwargs.get("reach", 30),
        )
    elif metric == "ddtw":
        return ddtw_pairwise_distance(
            x, y, kwargs.get("window"), kwargs.get("itakura_max_slope")
        )
    elif metric == "wdtw":
        return wdtw_pairwise_distance(
            x,
            y,
            kwargs.get("window"),
            kwargs.get("g", 0.05),
            kwargs.get("itakura_max_slope"),
        )
    elif metric == "wddtw":
        return wddtw_pairwise_distance(
            x,
            y,
            kwargs.get("window"),
            kwargs.get("g", 0.05),
            kwargs.get("itakura_max_slope"),
        )
    elif metric == "lcss":
        return lcss_pairwise_distance(
            x,
            y,
            kwargs.get("window"),
            kwargs.get("epsilon", 1.0),
            kwargs.get("itakura_max_slope"),
        )
    elif metric == "erp":
        return erp_pairwise_distance(
            x,
            y,
            kwargs.get("window"),
            kwargs.get("g", 0.0),
            kwargs.get("g_arr", None),
            kwargs.get("itakura_max_slope"),
        )
    elif metric == "edr":
        return edr_pairwise_distance(
            x,
            y,
            kwargs.get("window"),
            kwargs.get("epsilon"),
            kwargs.get("itakura_max_slope"),
        )
    elif metric == "twe":
        return twe_pairwise_distance(
            x,
            y,
            kwargs.get("window"),
            kwargs.get("nu", 0.001),
            kwargs.get("lmbda", 1.0),
            kwargs.get("itakura_max_slope"),
        )
    elif metric == "msm":
        return msm_pairwise_distance(
            x,
            y,
            kwargs.get("window"),
            kwargs.get("independent", True),
            kwargs.get("c", 1.0),
            kwargs.get("itakura_max_slope"),
        )
    elif metric == "mpdist":
        return _custom_func_pairwise(x, y, mpdist, **kwargs)
    elif metric == "adtw":
        return adtw_pairwise_distance(
            x,
            y,
            kwargs.get("window"),
            kwargs.get("itakura_max_slope"),
            kwargs.get("warp_penalty", 1.0),
        )
    elif metric == "sbd":
        return sbd_pairwise_distance(x, y)
    else:
        if isinstance(metric, Callable):
            return _custom_func_pairwise(x, y, metric, **kwargs)
        raise ValueError("Metric must be one of the supported strings or a callable")


def _custom_func_pairwise(
    X: np.ndarray,
    y: np.ndarray = None,
    dist_func: DistanceFunction = None,
    **kwargs: Any,
) -> np.ndarray:
    if y is None:
        # To self
        if X.ndim == 3:
            return _custom_pairwise_distance(X, dist_func, **kwargs)
        if X.ndim == 2:
            _X = X.reshape((X.shape[0], 1, X.shape[1]))
            return _custom_pairwise_distance(_X, dist_func, **kwargs)
        raise ValueError("x and y must be 2D or 3D arrays")
    _x, _y = reshape_pairwise_to_multiple(X, y)
    return _custom_from_multiple_to_multiple_distance(_x, _y, dist_func, **kwargs)


def _custom_pairwise_distance(
    X: np.ndarray, dist_func: DistanceFunction, **kwargs
) -> np.ndarray:
    n_instances = X.shape[0]
    distances = np.zeros((n_instances, n_instances))

    for i in range(n_instances):
        for j in range(i + 1, n_instances):
            distances[i, j] = dist_func(X[i], X[j], **kwargs)
            distances[j, i] = distances[i, j]

    return distances


def _custom_from_multiple_to_multiple_distance(
    x: np.ndarray, y: np.ndarray, dist_func: DistanceFunction, **kwargs
) -> np.ndarray:
    n_instances = x.shape[0]
    m_instances = y.shape[0]
    distances = np.zeros((n_instances, m_instances))

    for i in range(n_instances):
        for j in range(m_instances):
            distances[i, j] = dist_func(x[i], y[j], **kwargs)
    return distances


def alignment_path(
    x: np.ndarray,
    y: np.ndarray,
    metric: str,
    **kwargs: Any,
) -> Tuple[List[Tuple[int, int]], float]:
    """Compute the alignment path and distance between two time series.

    Parameters
    ----------
    x : np.ndarray, of shape (n_channels, n_timepoints) or (n_timepoints,)
        First time series.
    y : np.ndarray, of shape (m_channels, m_timepoints) or (m_timepoints,)
        Second time series.
    metric : str
        The distance metric to use.
        A list of valid distance metrics can be found in the documentation for
        :func:`aeon.distances.get_distance_function` or by calling  the function
        :func:`aeon.distances.get_distance_function_names`.
    kwargs : any
        Arguments for metric. Refer to each metrics documentation for a list of
        possible arguments.

    Returns
    -------
    List[Tuple[int, int]]
        The alignment path between the two time series where each element is a tuple
        of the index in x and the index in y that have the best alignment according
        to the cost matrix.
    float
        The dtw distance betweeen the two time series.

    Raises
    ------
    ValueError
        If x and y are not 1D, or 2D arrays.
        If metric is not one of the supported strings or a callable.

    Examples
    --------
    >>> import numpy as np
    >>> from aeon.distances import alignment_path
    >>> x = np.array([[1, 2, 3, 6]])
    >>> y = np.array([[1, 2, 3, 4]])
    >>> alignment_path(x, y, metric='dtw')
    ([(0, 0), (1, 1), (2, 2), (3, 3)], 4.0)
    """
    if metric == "dtw":
        return dtw_alignment_path(
            x, y, kwargs.get("window"), kwargs.get("itakura_max_slope")
        )
    elif metric == "shape_dtw":
        return shape_dtw_alignment_path(
            x,
            y,
            window=kwargs.get("window"),
            itakura_max_slope=kwargs.get("itakura_max_slope"),
            descriptor=kwargs.get("descriptor", "identity"),
            reach=kwargs.get("reach", 30),
        )
    elif metric == "ddtw":
        return ddtw_alignment_path(
            x, y, kwargs.get("window"), kwargs.get("itakura_max_slope")
        )
    elif metric == "wdtw":
        return wdtw_alignment_path(
            x,
            y,
            kwargs.get("window"),
            kwargs.get("g", 0.05),
            kwargs.get("itakura_max_slope"),
        )
    elif metric == "wddtw":
        return wddtw_alignment_path(
            x,
            y,
            kwargs.get("window"),
            kwargs.get("g", 0.05),
            kwargs.get("itakura_max_slope"),
        )
    elif metric == "lcss":
        return lcss_alignment_path(
            x,
            y,
            kwargs.get("window"),
            kwargs.get("epsilon", 1.0),
            kwargs.get("itakura_max_slope"),
        )
    elif metric == "erp":
        return erp_alignment_path(
            x,
            y,
            kwargs.get("window"),
            kwargs.get("g", 0.0),
            kwargs.get("g_arr", None),
            kwargs.get("itakura_max_slope"),
        )
    elif metric == "edr":
        return edr_alignment_path(
            x,
            y,
            kwargs.get("window"),
            kwargs.get("epsilon"),
            kwargs.get("itakura_max_slope"),
        )
    elif metric == "twe":
        return twe_alignment_path(
            x,
            y,
            kwargs.get("window"),
            kwargs.get("nu", 0.001),
            kwargs.get("lmbda", 1.0),
            kwargs.get("itakura_max_slope"),
        )
    elif metric == "msm":
        return msm_alignment_path(
            x,
            y,
            kwargs.get("window"),
            kwargs.get("independent", True),
            kwargs.get("c", 1.0),
            kwargs.get("itakura_max_slope"),
        )
    elif metric == "adtw":
        return adtw_alignment_path(
            x,
            y,
            kwargs.get("window"),
            kwargs.get("itakura_max_slope"),
            kwargs.get("warp_penalty", 1.0),
        )
    else:
        raise ValueError("Metric must be one of the supported strings")


def cost_matrix(
    x: np.ndarray,
    y: np.ndarray,
    metric: str,
    **kwargs: Any,
) -> np.ndarray:
    """Compute the alignment path and distance between two time series.

    Parameters
    ----------
    x : np.ndarray, of shape (n_channels, n_timepoints) or (n_timepoints,)
        First time series.
    y : np.ndarray, of shape (m_channels, m_timepoints) or (m_timepoints,)
        Second time series.
    metric : str or Callable
        The distance metric to use.
        A list of valid distance metrics can be found in the documentation for
        :func:`aeon.distances.get_distance_function` or by calling  the function
        :func:`aeon.distances.get_distance_function_names`.
    kwargs : Any
        Arguments for metric. Refer to each metrics documentation for a list of
        possible arguments.

    Returns
    -------
    np.ndarray (n_timepoints, m_timepoints)
        cost matrix between x and y.

    Raises
    ------
    ValueError
        If x and y are not 1D, or 2D arrays.
        If metric is not one of the supported strings or a callable.

    Examples
    --------
    >>> import numpy as np
    >>> from aeon.distances import cost_matrix
    >>> x = np.array([[1, 2, 3, 4, 5, 6, 7, 8, 9, 10]])
    >>> y = np.array([[1, 2, 3, 4, 5, 6, 7, 8, 9, 10]])
    >>> cost_matrix(x, y, metric="dtw")
    array([[  0.,   1.,   5.,  14.,  30.,  55.,  91., 140., 204., 285.],
           [  1.,   0.,   1.,   5.,  14.,  30.,  55.,  91., 140., 204.],
           [  5.,   1.,   0.,   1.,   5.,  14.,  30.,  55.,  91., 140.],
           [ 14.,   5.,   1.,   0.,   1.,   5.,  14.,  30.,  55.,  91.],
           [ 30.,  14.,   5.,   1.,   0.,   1.,   5.,  14.,  30.,  55.],
           [ 55.,  30.,  14.,   5.,   1.,   0.,   1.,   5.,  14.,  30.],
           [ 91.,  55.,  30.,  14.,   5.,   1.,   0.,   1.,   5.,  14.],
           [140.,  91.,  55.,  30.,  14.,   5.,   1.,   0.,   1.,   5.],
           [204., 140.,  91.,  55.,  30.,  14.,   5.,   1.,   0.,   1.],
           [285., 204., 140.,  91.,  55.,  30.,  14.,   5.,   1.,   0.]])
    """
    if metric == "dtw":
        return dtw_cost_matrix(
            x, y, kwargs.get("window"), kwargs.get("itakura_max_slope")
        )
    elif metric == "shape_dtw":
        return shape_dtw_cost_matrix(
            x,
            y,
            window=kwargs.get("window"),
            itakura_max_slope=kwargs.get("itakura_max_slope"),
            descriptor=kwargs.get("descriptor", "identity"),
            reach=kwargs.get("reach", 30),
        )
    elif metric == "ddtw":
        return ddtw_cost_matrix(
            x, y, kwargs.get("window"), kwargs.get("itakura_max_slope")
        )
    elif metric == "wdtw":
        return wdtw_cost_matrix(
            x,
            y,
            kwargs.get("window"),
            kwargs.get("g", 0.05),
            kwargs.get("itakura_max_slope"),
        )
    elif metric == "wddtw":
        return wddtw_cost_matrix(
            x,
            y,
            kwargs.get("window"),
            kwargs.get("g", 0.05),
            kwargs.get("itakura_max_slope"),
        )
    elif metric == "lcss":
        return lcss_cost_matrix(
            x,
            y,
            kwargs.get("window"),
            kwargs.get("epsilon", 1.0),
            kwargs.get("itakura_max_slope"),
        )
    elif metric == "erp":
        return erp_cost_matrix(
            x,
            y,
            kwargs.get("window"),
            kwargs.get("g", 0.0),
            kwargs.get("g_arr", None),
            kwargs.get("itakura_max_slope"),
        )
    elif metric == "edr":
        return edr_cost_matrix(
            x,
            y,
            kwargs.get("window"),
            kwargs.get("epsilon"),
            kwargs.get("itakura_max_slope"),
        )
    elif metric == "twe":
        return twe_cost_matrix(
            x,
            y,
            kwargs.get("window"),
            kwargs.get("nu", 0.001),
            kwargs.get("lmbda", 1.0),
            kwargs.get("itakura_max_slope"),
        )
    elif metric == "msm":
        return msm_cost_matrix(
            x,
            y,
            kwargs.get("window"),
            kwargs.get("independent", True),
            kwargs.get("c", 1.0),
            kwargs.get("itakura_max_slope"),
        )
    elif metric == "adtw":
        return adtw_cost_matrix(
            x,
            y,
            kwargs.get("window"),
            kwargs.get("itakura_max_slope"),
            kwargs.get("warp_penalty", 1.0),
        )
    else:
        raise ValueError("Metric must be one of the supported strings")


def get_distance_function_names() -> List[str]:
    """Get a list of distance function names in aeon.

    All distance function names have two associated functions:
        name_distance
        name_pairwise_distance
    Elastic distances have two additional functions associated with them:
        name_alignment_path
        name_cost_matrix

    Returns
    -------
    List[str]
        List of distance function names in aeon.

    Examples
    --------
    >>> from aeon.distances import get_distance_function_names
    >>> names = get_distance_function_names()
    >>> names[0]
    'adtw'

    """
    return sorted(DISTANCES_DICT.keys())


def get_distance_function(metric: Union[str, DistanceFunction]) -> DistanceFunction:
    """Get the distance function for a given metric string or callable.

    =============== ========================================
    metric          Distance Function
    =============== ========================================
    'dtw'           distances.dtw_distance
    'shape_dtw'     distances.shape_dtw_distance
    'ddtw'          distances.ddtw_distance
    'wdtw'          distances.wdtw_distance
    'wddtw'         distances.wddtw_distance
    'adtw'          distances.adtw_distance
    'erp'           distances.erp_distance
    'edr'           distances.edr_distance
    'msm'           distances.msm_distance
    'twe'           distances.twe_distance
    'lcss'          distances.lcss_distance
    'euclidean'     distances.euclidean_distance
    'squared'       distances.squared_distance
    'manhattan'     distances.manhattan_distance
    'minkowski'     distances.minkowski_distance
    'sbd'           distances.sbd_distance
    =============== ========================================

    Parameters
    ----------
    metric : str or Callable
        The distance metric to use.
        If string given then it will be resolved to a alignment path function.
        If a callable is given, the value must be a function that accepts two
        numpy arrays and **kwargs returns a float.

    Returns
    -------
    Callable[[np.ndarray, np.ndarray, Any], float]
        The distance function for the given metric.

    Raises
    ------
    ValueError
        If metric is not one of the supported strings or a callable.

    Examples
    --------
    >>> from aeon.distances import get_distance_function
    >>> import numpy as np
    >>> x = np.array([[1, 2, 3, 4, 5, 6, 7, 8, 9, 10]])
    >>> y = np.array([[11, 12, 13, 14, 15, 16, 17, 18, 19, 20]])
    >>> dtw_dist_func = get_distance_function("dtw")
    >>> dtw_dist_func(x, y, window=0.2)
    874.0
    """
    return _resolve_key_from_distance(metric, "distance")


def get_pairwise_distance_function(
    metric: Union[str, PairwiseFunction]
) -> PairwiseFunction:
    """Get the pairwise distance function for a given metric string or callable.

    =============== ========================================
    metric          Distance Function
    =============== ========================================
    'dtw'           distances.dtw_pairwise_distance
    'shape_dtw'     distances.shape_dtw_pairwise_distance
    'ddtw'          distances.ddtw_pairwise_distance
    'wdtw'          distances.wdtw_pairwise_distance
    'wddtw'         distances.wddtw_pairwise_distance
    'adtw'          distances.adtw_pairwise_distance
    'erp'           distances.erp_pairwise_distance
    'edr'           distances.edr_pairwise_distance
    'msm'           distances.msm_pairiwse_distance
    'twe'           distances.twe_pairwise_distance
    'lcss'          distances.lcss_pairwise_distance
    'euclidean'     distances.euclidean_pairwise_distance
    'squared'       distances.squared_pairwise_distance
    'manhattan'     distances.manhattan_pairwise_distance
    'minkowski'     distances.minkowski_pairwise_distance
    'sbd'           distances.sbd_pairwise_distance
    =============== ========================================

    Parameters
    ----------
    metric : str or Callable
        The metric string to resolve to a alignment path function.
        If string given then it will be resolved to a alignment path function.
        If a callable is given, the value must be a function that accepts two
        numpy arrays and **kwargs returns a np.ndarray that is the pairwise distance
        between each time series.

    Returns
    -------
    Callable[[np.ndarray, np.ndarray, Any], np.ndarray]
        The pairwise distance function for the given metric.

    Raises
    ------
    ValueError
        If metric is not one of the supported strings or a callable.

    Examples
    --------
    >>> from aeon.distances import get_pairwise_distance_function
    >>> import numpy as np
    >>> x = np.array([[[1, 2, 3]],[[4, 5, 6]], [[7, 8, 9]]])
    >>> y = np.array([[[11, 12, 13]],[[14, 15, 16]], [[17, 18, 19]]])
    >>> dtw_pairwise_dist_func = get_pairwise_distance_function("dtw")
    >>> dtw_pairwise_dist_func(x, y, window=0.2)
    array([[300., 507., 768.],
           [147., 300., 507.],
           [ 48., 147., 300.]])
    """
    return _resolve_key_from_distance(metric, "pairwise_distance")


def get_alignment_path_function(metric: str) -> AlignmentPathFunction:
    """Get the alignment path function for a given metric string or callable.

    =============== ========================================
    metric          Distance Function
    =============== ========================================
    'dtw'           distances.dtw_alignment_path
    'shape_dtw'     distances.shape_dtw_alignment_path
    'ddtw'          distances.ddtw_alignment_path
    'wdtw'          distances.wdtw_alignment_path
    'wddtw'         distances.wddtw_alignment_path
    'adtw'          distances.adtw_alignment_path
    'erp'           distances.erp_alignment_path
    'edr'           distances.edr_alignment_path
    'msm'           distances.msm_alignment_path
    'twe'           distances.twe_alignment_path
    'lcss'          distances.lcss_alignment_path
    =============== ========================================

    Parameters
    ----------
    metric : str or Callable
        The metric string to resolve to a alignment path function.

    Returns
    -------
    Callable[[np.ndarray, np.ndarray, Any], Tuple[List[Tuple[int, int]], float]]
        The alignment path function for the given metric.

    Raises
    ------
    ValueError
        If metric is not one of the supported strings or a callable.
        If the metric doesn't have an alignment path function.

    Examples
    --------
    >>> from aeon.distances import get_alignment_path_function
    >>> import numpy as np
    >>> x = np.array([[1, 2, 3, 4, 5]])
    >>> y = np.array([[11, 12, 13, 14, 15]])
    >>> dtw_alignment_path_func = get_alignment_path_function("dtw")
    >>> dtw_alignment_path_func(x, y, window=0.2)
    ([(0, 0), (1, 1), (2, 2), (3, 3), (4, 4)], 500.0)
    """
    return _resolve_key_from_distance(metric, "alignment_path")


def get_cost_matrix_function(metric: str) -> CostMatrixFunction:
    """Get the cost matrix function for a given metric string or callable.

    =============== ========================================
    metric          Distance Function
    =============== ========================================
    'dtw'           distances.dtw_cost_matrix
    'shape_dtw'     distances.shape_dtw_cost_matrix
    'ddtw'          distances.ddtw_cost_matrix
    'wdtw'          distances.wdtw_cost_matrix
    'wddtw'         distances.wddtw_cost_matrix
    'adtw'          distances.adtw_cost_matrix
    'erp'           distances.erp_cost_matrix
    'edr'           distances.edr_cost_matrix
    'msm'           distances.msm_cost_matrix
    'twe'           distances.twe_cost_matrix
    'lcss'          distances.lcss_cost_matrix
    =============== ========================================

    Parameters
    ----------
    metric : str or Callable
        The metric string to resolve to a cost matrix function.

    Returns
    -------
    Callable[[np.ndarray, np.ndarray, Any], np.ndarray]
        The cost matrix function for the given metric.

    Raises
    ------
    ValueError
        If metric is not one of the supported strings or a callable.
        If the metric doesn't have a cost matrix function.

    Examples
    --------
    >>> from aeon.distances import get_cost_matrix_function
    >>> import numpy as np
    >>> x = np.array([[1, 2, 3, 4, 5]])
    >>> y = np.array([[11, 12, 13, 14, 15]])
    >>> dtw_cost_matrix_func = get_cost_matrix_function("dtw")
    >>> dtw_cost_matrix_func(x, y, window=0.2)
    array([[100., 221.,  inf,  inf,  inf],
           [181., 200., 321.,  inf,  inf],
           [ inf, 262., 300., 421.,  inf],
           [ inf,  inf, 343., 400., 521.],
           [ inf,  inf,  inf, 424., 500.]])
    """
    return _resolve_key_from_distance(metric, "cost_matrix")


def _resolve_key_from_distance(metric: Union[str, Callable], key: str) -> Any:
    if isinstance(metric, Callable):
        return metric
    if metric == "mpdist":
        return mpdist
    dist = DISTANCES_DICT.get(metric)
    if dist is None:
        raise ValueError(f"Unknown metric {metric}")
    dist_callable = dist.get(key)
    if dist_callable is None:
        raise ValueError(f"Metric {metric} does not have a {key} function")
    return dist_callable


DISTANCES = [
    {
        "name": "euclidean",
        "distance": euclidean_distance,
        "pairwise_distance": euclidean_pairwise_distance,
    },
    {
        "name": "squared",
        "distance": squared_distance,
        "pairwise_distance": squared_pairwise_distance,
    },
    {
        "name": "manhattan",
        "distance": manhattan_distance,
        "pairwise_distance": manhattan_pairwise_distance,
    },
    {
        "name": "minkowski",
        "distance": minkowski_distance,
        "pairwise_distance": minkowski_pairwise_distance,
    },
    {
        "name": "dtw",
        "distance": dtw_distance,
        "pairwise_distance": dtw_pairwise_distance,
        "cost_matrix": dtw_cost_matrix,
        "alignment_path": dtw_alignment_path,
    },
    {
        "name": "ddtw",
        "distance": ddtw_distance,
        "pairwise_distance": ddtw_pairwise_distance,
        "cost_matrix": ddtw_cost_matrix,
        "alignment_path": ddtw_alignment_path,
    },
    {
        "name": "wdtw",
        "distance": wdtw_distance,
        "pairwise_distance": wdtw_pairwise_distance,
        "cost_matrix": wdtw_cost_matrix,
        "alignment_path": wdtw_alignment_path,
    },
    {
        "name": "wddtw",
        "distance": wddtw_distance,
        "pairwise_distance": wddtw_pairwise_distance,
        "cost_matrix": wddtw_cost_matrix,
        "alignment_path": wddtw_alignment_path,
    },
    {
        "name": "lcss",
        "distance": lcss_distance,
        "pairwise_distance": lcss_pairwise_distance,
        "cost_matrix": lcss_cost_matrix,
        "alignment_path": lcss_alignment_path,
    },
    {
        "name": "erp",
        "distance": erp_distance,
        "pairwise_distance": erp_pairwise_distance,
        "cost_matrix": erp_cost_matrix,
        "alignment_path": erp_alignment_path,
    },
    {
        "name": "edr",
        "distance": edr_distance,
        "pairwise_distance": edr_pairwise_distance,
        "cost_matrix": edr_cost_matrix,
        "alignment_path": edr_alignment_path,
    },
    {
        "name": "twe",
        "distance": twe_distance,
        "pairwise_distance": twe_pairwise_distance,
        "cost_matrix": twe_cost_matrix,
        "alignment_path": twe_alignment_path,
    },
    {
        "name": "msm",
        "distance": msm_distance,
        "pairwise_distance": msm_pairwise_distance,
        "cost_matrix": msm_cost_matrix,
        "alignment_path": msm_alignment_path,
    },
    {
        "name": "adtw",
        "distance": adtw_distance,
        "pairwise_distance": adtw_pairwise_distance,
        "cost_matrix": adtw_cost_matrix,
        "alignment_path": adtw_alignment_path,
    },
    {
        "name": "shape_dtw",
        "distance": shape_dtw_distance,
        "pairwise_distance": shape_dtw_pairwise_distance,
        "cost_matrix": shape_dtw_cost_matrix,
        "alignment_path": shape_dtw_alignment_path,
    },
    {
        "name": "sbd",
        "distance": sbd_distance,
        "pairwise_distance": sbd_pairwise_distance,
    },
]

DISTANCES_DICT = {d["name"]: d for d in DISTANCES}<|MERGE_RESOLUTION|>--- conflicted
+++ resolved
@@ -1,8 +1,4 @@
-<<<<<<< HEAD
-__author__ = ["chrisholder", "TonyBagnall", "akshatvishu", "codelionx"]
-=======
 __maintainer__ = []
->>>>>>> 70cef60d
 
 from typing import Any, Callable, List, Tuple, Union
 
